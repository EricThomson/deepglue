--- conflicted
+++ resolved
@@ -15,9 +15,5 @@
 - Visualization of clustering of classes by layer using umap.
 - Visualize features by layer.
 - Add checkpoints during training 
-<<<<<<< HEAD
-- Start adding example(s) to docs.
-=======
 - Simple tutorials
->>>>>>> 993e3dd7
 
